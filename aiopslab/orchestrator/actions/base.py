# Copyright (c) Microsoft Corporation.
# Licensed under the MIT License.

"""Base class for task actions."""

import os
import pandas as pd
from datetime import datetime, timedelta
from aiopslab.utils.actions import action, read, write
from aiopslab.service.kubectl import KubeCtl
from aiopslab.service.dock import Docker
from aiopslab.service.shell import Shell

# from aiopslab.observer import initialize_pod_and_service_lists
from aiopslab.observer.metric_api import PrometheusAPI
from aiopslab.observer.trace_api import TraceAPI

from aiopslab.orchestrator.actions.log_deduplication import greedy_compress_lines 

import re

LOG_COMMAND_PATTERN: str = (
    r"\b(?:"
    r"kubectl\s+(?:logs|get\s+events|describe|get\s+\S+\s+-w)"  # logs/events/describe/watch
    r"|docker\s+(?:logs|events)"                               # docker logs/events
    r")\b(?:[^\n]*)"
)

class TaskActions:
    """Base class for task actions."""

    @staticmethod
    @read
    def get_logs(namespace: str, service: str) -> str:
        """
        Collects relevant log data from a pod using Kubectl or from a container with Docker.

        Args:
            namespace (str): The namespace in which the service is running.
            service (str): The name of the service.

        Returns:
            str | dict | list[dicts]: Log data as a structured object or a string.
        """
        if namespace == "docker":
            docker = Docker()
            try:
                logs = docker.get_logs(service)
            except Exception as e:
                return "Error: Your service does not exist. Use docker to check."
        
        else:
            kubectl = KubeCtl()
            try:
                if namespace == "test-social-network":
                    user_service_pod = kubectl.get_pod_name(namespace, f"app={service}")
                elif namespace == "test-hotel-reservation":
                    user_service_pod = kubectl.get_pod_name(
                        namespace, f"io.kompose.service={service}"
                    )
                elif namespace == "astronomy-shop":
                    user_service_pod = kubectl.get_pod_name(
                        namespace, f"app.kubernetes.io/name={service}"
                    )
                elif namespace == "default" and "wrk2-job" in service:
                    user_service_pod = kubectl.get_pod_name(namespace, f"job-name=wrk2-job")
                else:
                        raise Exception
                logs = kubectl.get_pod_logs(user_service_pod, namespace)
            except Exception as e:
                return "Error: Your service/namespace does not exist. Use kubectl to check."

<<<<<<< HEAD
        logs = "\n".join(logs.split("\n"))
        logs = greedy_compress_lines(logs) 
        print(logs)
=======
        print(logs)

>>>>>>> 6bb38d50
        return logs

    @staticmethod
    @action
    def exec_shell(command: str, timeout: int = 30) -> str:
        """
        Execute any shell command in a predefined debugging environment.
        Note: this is NOT A STATEFUL OR INTERACTIVE shell session. So you cannot
        execute commands like "kubectl edit".

        Args:
            command (str): The command to execute.
            timeout (int): Timeout in seconds for the command execution. Default is 30.

        Returns:
            str: The output of the command.
        """
        BLOCK_LIST: dict[str, str] = {
            "kubectl edit": "Error: Cannot use `kubectl edit`. Use `kubectl patch` instead.",
            "edit svc": "Error: Cannot use `kubectl edit`. Use `kubectl patch` instead.",
            "kubectl port-forward": "Error: Cannot use `kubectl port-forward` because it is an interactive command.",
            "docker logs -f": "Error: Cannot use `docker logs -f`. Use `docker logs` instead.",
            "kubectl logs -f": "Error: Cannot use `kubectl logs -f`. Use `kubectl logs` instead.",
        }
        for pattern, error in BLOCK_LIST.items():
            if pattern in command:
                return error

        result = Shell.exec(command) 

        if re.search(LOG_COMMAND_PATTERN, command):
            result = greedy_compress_lines(result)

        print(result)

        return result

    @staticmethod
    @read
    def get_metrics(namespace: str, duration: int = 5) -> str:
        """
        Collects metrics data from the service using Prometheus.

        Args:
            namespace (str): The namespace in which the service is running.
            duration (int): The number of minutes from now to start collecting metrics until now.

        Returns:
            str: Path to the directory where metrics are saved.
        """
        prometheus_url = (
            "http://localhost:32000"  # Replace with your Prometheus server URL
        )
        prometheus_api = PrometheusAPI(prometheus_url, namespace)
        prometheus_api.initialize_pod_and_service_lists(namespace)

        end_time = datetime.now()
        start_time = end_time - timedelta(minutes=duration)
        save_path = os.path.join(os.getcwd(), "metrics_output")

        # Export all metrics and save to the specified path
        save_dir_str = prometheus_api.export_all_metrics(
            start_time=start_time, end_time=end_time, save_path=save_path, step=15
        )

        return save_dir_str
    
    @staticmethod
    @read
    def read_metrics(file_path: str) -> str:
        """
        Reads and returns metrics from a specified CSV file.

        Args:
            file_path (str): Path to the metrics file (CSV format).

        Returns:
            str: The requested metrics or an error message.
        """
        if not os.path.exists(file_path):
            return f"error: Metrics file '{file_path}' not found."

        try:
            df_metrics = pd.read_csv(file_path)

            return df_metrics.to_string(index=False)

        except Exception as e:
            return f"Failed to read metrics: {str(e)}"

    @staticmethod
    @read
    def get_traces(namespace: str, duration: int = 5) -> str:
        """
        Collects trace data from the service using Jaeger.

        Args:
            namespace (str): The namespace in which the service is running.
            duration (int): The number of minutes from now to start collecting traces until now.

        Returns:
            str: Path to the directory where traces are saved.
        """
        # jaeger_url = "http://localhost:16686"
        print(namespace)
        trace_api = TraceAPI(namespace=namespace)

        end_time = datetime.now()
        start_time = end_time - timedelta(minutes=duration)

        traces = trace_api.extract_traces(start_time=start_time, end_time=end_time)
        df_traces = trace_api.process_traces(traces)
        save_path = os.path.join(os.getcwd(), "trace_output")

        return trace_api.save_traces(df_traces, save_path)
        # return f"Trace data exported to: {save_path}"

    @staticmethod
    @read
    def read_traces(file_path: str) -> str:
        """
        Reads and returns traces from a specified CSV file.

        Args:
            file_path (str): Path to the traces file (CSV format).

        Returns:
            str: The requested traces or an error message.
        """
        if not os.path.exists(file_path):
            return f"error: Traces file '{file_path}' not found."

        try:
            df_traces = pd.read_csv(file_path)

            return df_traces.to_string(index=False)

        except Exception as e:
            return f"Failed to read traces: {str(e)}"

    @staticmethod
    # @read
    # NOTE: disabled for now, since seems like a cheat for code changes
    def get_microservice_repo_diff(start: int, end: int, token=None) -> list[dict]:
        pass
        # """
        # Fetch the latest commits and their diffs from a GitHub repository.

        # Args:
        #     start (int): The start timestamp.
        #     end (int): The end timestamp.
        #     token: GitHub personal access token for authenticated requests (optional).

        # Returns:
        #     A list of commit messages and other details.
        # """
        # api_url = f"https://api.github.com/repos/owner/repo/commits"
        # headers = {}

        # if token:
        #     headers["Authorization"] = f"token {token}"

        # try:
        #     response = requests.get(api_url, headers=headers)
        #     response.raise_for_status()  # Raise an error for bad responses
        #     commits = response.json()

        #     for commit in commits:
        #         sha = commit["sha"]
        #         # Fetch diff details for each commit
        #         diff_url = f"https://api.github.com/repos/{owner}/{repo}/commits/{sha}"
        #         diff_response = requests.get(diff_url, headers=headers)
        #         diff_response.raise_for_status()
        #         diff_data = diff_response.json()

        #         # Extract relevant commit information and diff
        #         commit_info = {
        #             "sha": sha,
        #             "message": commit["commit"]["message"],
        #             "author": commit["commit"]["author"]["name"],
        #             "date": commit["commit"]["author"]["date"],
        #             "files": [],
        #         }

        #         # Process the diff data
        #         for file in diff_data["files"]:
        #             commit_info["files"].append(
        #                 {
        #                     "filename": file["filename"],
        #                     "status": file["status"],
        #                     "additions": file["additions"],
        #                     "deletions": file["deletions"],
        #                     "changes": file["changes"],
        #                     "patch": file["patch"],
        #                 }
        #             )

        #         commit_details.append(commit_info)

        #     return commit_details

        # except requests.RequestException as e:
        #     print(f"An error occurred: {e}")
        #     return []

<|MERGE_RESOLUTION|>--- conflicted
+++ resolved
@@ -1,285 +1,280 @@
-# Copyright (c) Microsoft Corporation.
-# Licensed under the MIT License.
-
-"""Base class for task actions."""
-
-import os
-import pandas as pd
-from datetime import datetime, timedelta
-from aiopslab.utils.actions import action, read, write
-from aiopslab.service.kubectl import KubeCtl
-from aiopslab.service.dock import Docker
-from aiopslab.service.shell import Shell
-
-# from aiopslab.observer import initialize_pod_and_service_lists
-from aiopslab.observer.metric_api import PrometheusAPI
-from aiopslab.observer.trace_api import TraceAPI
-
-from aiopslab.orchestrator.actions.log_deduplication import greedy_compress_lines 
-
-import re
-
-LOG_COMMAND_PATTERN: str = (
-    r"\b(?:"
-    r"kubectl\s+(?:logs|get\s+events|describe|get\s+\S+\s+-w)"  # logs/events/describe/watch
-    r"|docker\s+(?:logs|events)"                               # docker logs/events
-    r")\b(?:[^\n]*)"
-)
-
-class TaskActions:
-    """Base class for task actions."""
-
-    @staticmethod
-    @read
-    def get_logs(namespace: str, service: str) -> str:
-        """
-        Collects relevant log data from a pod using Kubectl or from a container with Docker.
-
-        Args:
-            namespace (str): The namespace in which the service is running.
-            service (str): The name of the service.
-
-        Returns:
-            str | dict | list[dicts]: Log data as a structured object or a string.
-        """
-        if namespace == "docker":
-            docker = Docker()
-            try:
-                logs = docker.get_logs(service)
-            except Exception as e:
-                return "Error: Your service does not exist. Use docker to check."
-        
-        else:
-            kubectl = KubeCtl()
-            try:
-                if namespace == "test-social-network":
-                    user_service_pod = kubectl.get_pod_name(namespace, f"app={service}")
-                elif namespace == "test-hotel-reservation":
-                    user_service_pod = kubectl.get_pod_name(
-                        namespace, f"io.kompose.service={service}"
-                    )
-                elif namespace == "astronomy-shop":
-                    user_service_pod = kubectl.get_pod_name(
-                        namespace, f"app.kubernetes.io/name={service}"
-                    )
-                elif namespace == "default" and "wrk2-job" in service:
-                    user_service_pod = kubectl.get_pod_name(namespace, f"job-name=wrk2-job")
-                else:
-                        raise Exception
-                logs = kubectl.get_pod_logs(user_service_pod, namespace)
-            except Exception as e:
-                return "Error: Your service/namespace does not exist. Use kubectl to check."
-
-<<<<<<< HEAD
-        logs = "\n".join(logs.split("\n"))
-        logs = greedy_compress_lines(logs) 
-        print(logs)
-=======
-        print(logs)
-
->>>>>>> 6bb38d50
-        return logs
-
-    @staticmethod
-    @action
-    def exec_shell(command: str, timeout: int = 30) -> str:
-        """
-        Execute any shell command in a predefined debugging environment.
-        Note: this is NOT A STATEFUL OR INTERACTIVE shell session. So you cannot
-        execute commands like "kubectl edit".
-
-        Args:
-            command (str): The command to execute.
-            timeout (int): Timeout in seconds for the command execution. Default is 30.
-
-        Returns:
-            str: The output of the command.
-        """
-        BLOCK_LIST: dict[str, str] = {
-            "kubectl edit": "Error: Cannot use `kubectl edit`. Use `kubectl patch` instead.",
-            "edit svc": "Error: Cannot use `kubectl edit`. Use `kubectl patch` instead.",
-            "kubectl port-forward": "Error: Cannot use `kubectl port-forward` because it is an interactive command.",
-            "docker logs -f": "Error: Cannot use `docker logs -f`. Use `docker logs` instead.",
-            "kubectl logs -f": "Error: Cannot use `kubectl logs -f`. Use `kubectl logs` instead.",
-        }
-        for pattern, error in BLOCK_LIST.items():
-            if pattern in command:
-                return error
-
-        result = Shell.exec(command) 
-
-        if re.search(LOG_COMMAND_PATTERN, command):
-            result = greedy_compress_lines(result)
-
-        print(result)
-
-        return result
-
-    @staticmethod
-    @read
-    def get_metrics(namespace: str, duration: int = 5) -> str:
-        """
-        Collects metrics data from the service using Prometheus.
-
-        Args:
-            namespace (str): The namespace in which the service is running.
-            duration (int): The number of minutes from now to start collecting metrics until now.
-
-        Returns:
-            str: Path to the directory where metrics are saved.
-        """
-        prometheus_url = (
-            "http://localhost:32000"  # Replace with your Prometheus server URL
-        )
-        prometheus_api = PrometheusAPI(prometheus_url, namespace)
-        prometheus_api.initialize_pod_and_service_lists(namespace)
-
-        end_time = datetime.now()
-        start_time = end_time - timedelta(minutes=duration)
-        save_path = os.path.join(os.getcwd(), "metrics_output")
-
-        # Export all metrics and save to the specified path
-        save_dir_str = prometheus_api.export_all_metrics(
-            start_time=start_time, end_time=end_time, save_path=save_path, step=15
-        )
-
-        return save_dir_str
-    
-    @staticmethod
-    @read
-    def read_metrics(file_path: str) -> str:
-        """
-        Reads and returns metrics from a specified CSV file.
-
-        Args:
-            file_path (str): Path to the metrics file (CSV format).
-
-        Returns:
-            str: The requested metrics or an error message.
-        """
-        if not os.path.exists(file_path):
-            return f"error: Metrics file '{file_path}' not found."
-
-        try:
-            df_metrics = pd.read_csv(file_path)
-
-            return df_metrics.to_string(index=False)
-
-        except Exception as e:
-            return f"Failed to read metrics: {str(e)}"
-
-    @staticmethod
-    @read
-    def get_traces(namespace: str, duration: int = 5) -> str:
-        """
-        Collects trace data from the service using Jaeger.
-
-        Args:
-            namespace (str): The namespace in which the service is running.
-            duration (int): The number of minutes from now to start collecting traces until now.
-
-        Returns:
-            str: Path to the directory where traces are saved.
-        """
-        # jaeger_url = "http://localhost:16686"
-        print(namespace)
-        trace_api = TraceAPI(namespace=namespace)
-
-        end_time = datetime.now()
-        start_time = end_time - timedelta(minutes=duration)
-
-        traces = trace_api.extract_traces(start_time=start_time, end_time=end_time)
-        df_traces = trace_api.process_traces(traces)
-        save_path = os.path.join(os.getcwd(), "trace_output")
-
-        return trace_api.save_traces(df_traces, save_path)
-        # return f"Trace data exported to: {save_path}"
-
-    @staticmethod
-    @read
-    def read_traces(file_path: str) -> str:
-        """
-        Reads and returns traces from a specified CSV file.
-
-        Args:
-            file_path (str): Path to the traces file (CSV format).
-
-        Returns:
-            str: The requested traces or an error message.
-        """
-        if not os.path.exists(file_path):
-            return f"error: Traces file '{file_path}' not found."
-
-        try:
-            df_traces = pd.read_csv(file_path)
-
-            return df_traces.to_string(index=False)
-
-        except Exception as e:
-            return f"Failed to read traces: {str(e)}"
-
-    @staticmethod
-    # @read
-    # NOTE: disabled for now, since seems like a cheat for code changes
-    def get_microservice_repo_diff(start: int, end: int, token=None) -> list[dict]:
-        pass
-        # """
-        # Fetch the latest commits and their diffs from a GitHub repository.
-
-        # Args:
-        #     start (int): The start timestamp.
-        #     end (int): The end timestamp.
-        #     token: GitHub personal access token for authenticated requests (optional).
-
-        # Returns:
-        #     A list of commit messages and other details.
-        # """
-        # api_url = f"https://api.github.com/repos/owner/repo/commits"
-        # headers = {}
-
-        # if token:
-        #     headers["Authorization"] = f"token {token}"
-
-        # try:
-        #     response = requests.get(api_url, headers=headers)
-        #     response.raise_for_status()  # Raise an error for bad responses
-        #     commits = response.json()
-
-        #     for commit in commits:
-        #         sha = commit["sha"]
-        #         # Fetch diff details for each commit
-        #         diff_url = f"https://api.github.com/repos/{owner}/{repo}/commits/{sha}"
-        #         diff_response = requests.get(diff_url, headers=headers)
-        #         diff_response.raise_for_status()
-        #         diff_data = diff_response.json()
-
-        #         # Extract relevant commit information and diff
-        #         commit_info = {
-        #             "sha": sha,
-        #             "message": commit["commit"]["message"],
-        #             "author": commit["commit"]["author"]["name"],
-        #             "date": commit["commit"]["author"]["date"],
-        #             "files": [],
-        #         }
-
-        #         # Process the diff data
-        #         for file in diff_data["files"]:
-        #             commit_info["files"].append(
-        #                 {
-        #                     "filename": file["filename"],
-        #                     "status": file["status"],
-        #                     "additions": file["additions"],
-        #                     "deletions": file["deletions"],
-        #                     "changes": file["changes"],
-        #                     "patch": file["patch"],
-        #                 }
-        #             )
-
-        #         commit_details.append(commit_info)
-
-        #     return commit_details
-
-        # except requests.RequestException as e:
-        #     print(f"An error occurred: {e}")
-        #     return []
-
+# Copyright (c) Microsoft Corporation.
+# Licensed under the MIT License.
+
+"""Base class for task actions."""
+
+import os
+import pandas as pd
+from datetime import datetime, timedelta
+from aiopslab.utils.actions import action, read, write
+from aiopslab.service.kubectl import KubeCtl
+from aiopslab.service.dock import Docker
+from aiopslab.service.shell import Shell
+
+# from aiopslab.observer import initialize_pod_and_service_lists
+from aiopslab.observer.metric_api import PrometheusAPI
+from aiopslab.observer.trace_api import TraceAPI
+
+from aiopslab.orchestrator.actions.log_deduplication import greedy_compress_lines 
+
+import re
+
+LOG_COMMAND_PATTERN: str = (
+    r"\b(?:"
+    r"kubectl\s+(?:logs|get\s+events|describe|get\s+\S+\s+-w)"  # logs/events/describe/watch
+    r"|docker\s+(?:logs|events)"                               # docker logs/events
+    r")\b(?:[^\n]*)"
+)
+
+class TaskActions:
+    """Base class for task actions."""
+
+    @staticmethod
+    @read
+    def get_logs(namespace: str, service: str) -> str:
+        """
+        Collects relevant log data from a pod using Kubectl or from a container with Docker.
+
+        Args:
+            namespace (str): The namespace in which the service is running.
+            service (str): The name of the service.
+
+        Returns:
+            str | dict | list[dicts]: Log data as a structured object or a string.
+        """
+        if namespace == "docker":
+            docker = Docker()
+            try:
+                logs = docker.get_logs(service)
+            except Exception as e:
+                return "Error: Your service does not exist. Use docker to check."
+        
+        else:
+            kubectl = KubeCtl()
+            try:
+                if namespace == "test-social-network":
+                    user_service_pod = kubectl.get_pod_name(namespace, f"app={service}")
+                elif namespace == "test-hotel-reservation":
+                    user_service_pod = kubectl.get_pod_name(
+                        namespace, f"io.kompose.service={service}"
+                    )
+                elif namespace == "astronomy-shop":
+                    user_service_pod = kubectl.get_pod_name(
+                        namespace, f"app.kubernetes.io/name={service}"
+                    )
+                elif namespace == "default" and "wrk2-job" in service:
+                    user_service_pod = kubectl.get_pod_name(namespace, f"job-name=wrk2-job")
+                else:
+                        raise Exception
+                logs = kubectl.get_pod_logs(user_service_pod, namespace)
+            except Exception as e:
+                return "Error: Your service/namespace does not exist. Use kubectl to check."
+
+        logs = greedy_compress_lines(logs) 
+        print(logs)
+
+        return logs
+
+    @staticmethod
+    @action
+    def exec_shell(command: str, timeout: int = 30) -> str:
+        """
+        Execute any shell command in a predefined debugging environment.
+        Note: this is NOT A STATEFUL OR INTERACTIVE shell session. So you cannot
+        execute commands like "kubectl edit".
+
+        Args:
+            command (str): The command to execute.
+            timeout (int): Timeout in seconds for the command execution. Default is 30.
+
+        Returns:
+            str: The output of the command.
+        """
+        BLOCK_LIST: dict[str, str] = {
+            "kubectl edit": "Error: Cannot use `kubectl edit`. Use `kubectl patch` instead.",
+            "edit svc": "Error: Cannot use `kubectl edit`. Use `kubectl patch` instead.",
+            "kubectl port-forward": "Error: Cannot use `kubectl port-forward` because it is an interactive command.",
+            "docker logs -f": "Error: Cannot use `docker logs -f`. Use `docker logs` instead.",
+            "kubectl logs -f": "Error: Cannot use `kubectl logs -f`. Use `kubectl logs` instead.",
+        }
+        for pattern, error in BLOCK_LIST.items():
+            if pattern in command:
+                return error
+
+        result = Shell.exec(command) 
+
+        if re.search(LOG_COMMAND_PATTERN, command):
+            result = greedy_compress_lines(result)
+
+        print(result)
+
+        return result
+
+    @staticmethod
+    @read
+    def get_metrics(namespace: str, duration: int = 5) -> str:
+        """
+        Collects metrics data from the service using Prometheus.
+
+        Args:
+            namespace (str): The namespace in which the service is running.
+            duration (int): The number of minutes from now to start collecting metrics until now.
+
+        Returns:
+            str: Path to the directory where metrics are saved.
+        """
+        prometheus_url = (
+            "http://localhost:32000"  # Replace with your Prometheus server URL
+        )
+        prometheus_api = PrometheusAPI(prometheus_url, namespace)
+        prometheus_api.initialize_pod_and_service_lists(namespace)
+
+        end_time = datetime.now()
+        start_time = end_time - timedelta(minutes=duration)
+        save_path = os.path.join(os.getcwd(), "metrics_output")
+
+        # Export all metrics and save to the specified path
+        save_dir_str = prometheus_api.export_all_metrics(
+            start_time=start_time, end_time=end_time, save_path=save_path, step=15
+        )
+
+        return save_dir_str
+    
+    @staticmethod
+    @read
+    def read_metrics(file_path: str) -> str:
+        """
+        Reads and returns metrics from a specified CSV file.
+
+        Args:
+            file_path (str): Path to the metrics file (CSV format).
+
+        Returns:
+            str: The requested metrics or an error message.
+        """
+        if not os.path.exists(file_path):
+            return f"error: Metrics file '{file_path}' not found."
+
+        try:
+            df_metrics = pd.read_csv(file_path)
+
+            return df_metrics.to_string(index=False)
+
+        except Exception as e:
+            return f"Failed to read metrics: {str(e)}"
+
+    @staticmethod
+    @read
+    def get_traces(namespace: str, duration: int = 5) -> str:
+        """
+        Collects trace data from the service using Jaeger.
+
+        Args:
+            namespace (str): The namespace in which the service is running.
+            duration (int): The number of minutes from now to start collecting traces until now.
+
+        Returns:
+            str: Path to the directory where traces are saved.
+        """
+        # jaeger_url = "http://localhost:16686"
+        print(namespace)
+        trace_api = TraceAPI(namespace=namespace)
+
+        end_time = datetime.now()
+        start_time = end_time - timedelta(minutes=duration)
+
+        traces = trace_api.extract_traces(start_time=start_time, end_time=end_time)
+        df_traces = trace_api.process_traces(traces)
+        save_path = os.path.join(os.getcwd(), "trace_output")
+
+        return trace_api.save_traces(df_traces, save_path)
+        # return f"Trace data exported to: {save_path}"
+
+    @staticmethod
+    @read
+    def read_traces(file_path: str) -> str:
+        """
+        Reads and returns traces from a specified CSV file.
+
+        Args:
+            file_path (str): Path to the traces file (CSV format).
+
+        Returns:
+            str: The requested traces or an error message.
+        """
+        if not os.path.exists(file_path):
+            return f"error: Traces file '{file_path}' not found."
+
+        try:
+            df_traces = pd.read_csv(file_path)
+
+            return df_traces.to_string(index=False)
+
+        except Exception as e:
+            return f"Failed to read traces: {str(e)}"
+
+    @staticmethod
+    # @read
+    # NOTE: disabled for now, since seems like a cheat for code changes
+    def get_microservice_repo_diff(start: int, end: int, token=None) -> list[dict]:
+        pass
+        # """
+        # Fetch the latest commits and their diffs from a GitHub repository.
+
+        # Args:
+        #     start (int): The start timestamp.
+        #     end (int): The end timestamp.
+        #     token: GitHub personal access token for authenticated requests (optional).
+
+        # Returns:
+        #     A list of commit messages and other details.
+        # """
+        # api_url = f"https://api.github.com/repos/owner/repo/commits"
+        # headers = {}
+
+        # if token:
+        #     headers["Authorization"] = f"token {token}"
+
+        # try:
+        #     response = requests.get(api_url, headers=headers)
+        #     response.raise_for_status()  # Raise an error for bad responses
+        #     commits = response.json()
+
+        #     for commit in commits:
+        #         sha = commit["sha"]
+        #         # Fetch diff details for each commit
+        #         diff_url = f"https://api.github.com/repos/{owner}/{repo}/commits/{sha}"
+        #         diff_response = requests.get(diff_url, headers=headers)
+        #         diff_response.raise_for_status()
+        #         diff_data = diff_response.json()
+
+        #         # Extract relevant commit information and diff
+        #         commit_info = {
+        #             "sha": sha,
+        #             "message": commit["commit"]["message"],
+        #             "author": commit["commit"]["author"]["name"],
+        #             "date": commit["commit"]["author"]["date"],
+        #             "files": [],
+        #         }
+
+        #         # Process the diff data
+        #         for file in diff_data["files"]:
+        #             commit_info["files"].append(
+        #                 {
+        #                     "filename": file["filename"],
+        #                     "status": file["status"],
+        #                     "additions": file["additions"],
+        #                     "deletions": file["deletions"],
+        #                     "changes": file["changes"],
+        #                     "patch": file["patch"],
+        #                 }
+        #             )
+
+        #         commit_details.append(commit_info)
+
+        #     return commit_details
+
+        # except requests.RequestException as e:
+        #     print(f"An error occurred: {e}")
+        #     return []
+