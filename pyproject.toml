--- conflicted
+++ resolved
@@ -1,33 +1,29 @@
-[tool.poetry]
-name = "aiopslab"
-version = "0.1.0"
-description = "benchmark and eval framework for AI powered DevOps"
-authors = ["Manish Shetty", "Yinfang Chen"]
-readme = "README.md"
-
-[tool.poetry.dependencies]
-python = ">=3.11,<3.13"
-importlib = "^1.0.4"
-black = "^24.4.2"
-pyright = "^1.1.366"
-openai = "^1.33.0"
-pydantic = "^2.7.4"
-kubernetes = "^30.1.0"
-colorama = "^0.4.6"
-rich = "^13.7.1"
-tiktoken = "^0.7.0"
-prompt-toolkit = "^3.0.47"
-prometheus-api-client = "^0.5.5"
-<<<<<<< HEAD
-autogen-agentchat = "^0.2.40"
-=======
-pyautogen = "^0.3.0"
-elasticsearch = "^8.16.0"
->>>>>>> 7afe61a1
-azure-identity = "^1.19.0"
-azure-ai-ml = "^1.22.1"
-
-
-[build-system]
-requires = ["poetry-core"]
-build-backend = "poetry.core.masonry.api"
+[tool.poetry]
+name = "aiopslab"
+version = "0.1.0"
+description = "benchmark and eval framework for AI powered DevOps"
+authors = ["Manish Shetty", "Yinfang Chen"]
+readme = "README.md"
+
+[tool.poetry.dependencies]
+python = ">=3.11,<3.13"
+importlib = "^1.0.4"
+black = "^24.4.2"
+pyright = "^1.1.366"
+openai = "^1.33.0"
+pydantic = "^2.7.4"
+kubernetes = "^30.1.0"
+colorama = "^0.4.6"
+rich = "^13.7.1"
+tiktoken = "^0.7.0"
+prompt-toolkit = "^3.0.47"
+prometheus-api-client = "^0.5.5"
+autogen-agentchat = "^0.2.40"
+elasticsearch = "^8.16.0"
+azure-identity = "^1.19.0"
+azure-ai-ml = "^1.22.1"
+
+
+[build-system]
+requires = ["poetry-core"]
+build-backend = "poetry.core.masonry.api"